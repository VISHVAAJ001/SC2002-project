package com.ntu.fdae.group1.bto.controllers.project;

import java.util.List;

import com.ntu.fdae.group1.bto.exceptions.ApplicationException;
import com.ntu.fdae.group1.bto.models.project.Application;
import com.ntu.fdae.group1.bto.enums.ApplicationStatus;
import com.ntu.fdae.group1.bto.enums.FlatType;
import com.ntu.fdae.group1.bto.models.user.Applicant;
import com.ntu.fdae.group1.bto.models.user.HDBManager;
import com.ntu.fdae.group1.bto.models.user.HDBStaff;
import com.ntu.fdae.group1.bto.services.project.IApplicationService;

/**
 * Controller for application-related operations
 */
public class ApplicationController {
    private final IApplicationService applicationService;

    /**
     * Constructs a new ApplicationController
     * 
     * @param applicationService The application service to use
     */
    public ApplicationController(IApplicationService applicationService) {
        this.applicationService = applicationService;
    }

    /**
     * Submits a new application
     * 
     * @param applicant         The applicant submitting the application
     * @param projectId         ID of the project to apply for
     * @param preferredFlatType The preferred flat type
     * @return The created application
     * @throws ApplicationException if submission fails
     */
    public Application submitApplication(Applicant applicant, String projectId, FlatType preferredFlatType)
            throws ApplicationException {
        return applicationService.submitApplication(applicant, projectId, preferredFlatType);
    }

    /**
     * Requests withdrawal of an application
     * 
     * @param applicant The applicant requesting withdrawal
     * @return true if request was successful, false otherwise
     * @throws ApplicationException if withdrawal request fails
     */
    public boolean requestWithdrawal(Applicant applicant) throws ApplicationException {
        if (applicant == null)
            throw new ApplicationException("Applicant cannot be null for withdrawal.");
        return applicationService.requestWithdrawal(applicant);
    }

    /**
     * Reviews an application
     * 
     * @param manager       The manager reviewing the application
     * @param applicationId ID of the application to review
     * @param approve       true to approve, false to reject
     * @return true if review was successful, false otherwise
     * @throws ApplicationException if review fails
     */
<<<<<<< HEAD
    public boolean reviewApplication(HDBManager manager, String applicationId, boolean approve) throws ApplicationException {
=======
    public boolean reviewApplication(HDBManager manager, String applicationId, boolean approve)
            throws ApplicationException {
        if (manager == null)
            throw new ApplicationException("Manager context required for review.");
        if (applicationId == null || applicationId.trim().isEmpty())
            throw new ApplicationException("Application ID required for review.");
>>>>>>> 722d42a7
        return applicationService.reviewApplication(manager, applicationId, approve);
    }

    /**
     * Reviews a withdrawal request
     * 
     * @param manager       The manager reviewing the withdrawal
     * @param applicationId ID of the application to withdraw
     * @param approve       true to approve, false to reject withdrawal
     * @return true if review was successful, false otherwise
     * @throws ApplicationException if review fails
     */
<<<<<<< HEAD
    public boolean reviewWithdrawal(HDBManager manager, String applicationId, boolean approve) throws ApplicationException {
=======
    public boolean reviewWithdrawal(HDBManager manager, String applicationId, boolean approve)
            throws ApplicationException {
        if (manager == null)
            throw new ApplicationException("Manager context required for withdrawal review.");
        if (applicationId == null || applicationId.trim().isEmpty())
            throw new ApplicationException("Application ID required for withdrawal review.");
>>>>>>> 722d42a7
        return applicationService.reviewWithdrawal(manager, applicationId, approve);
    }

    /**
     * Gets the application for a specific applicant
     * 
     * @param applicant The applicant
     * @return The application, or null if not found
     */
    public Application getMyApplication(Applicant applicant) {
        return applicationService.getApplicationForUser(applicant.getNric());
    }

    /**
     * Gets all applications for a specific project
     * 
     * @param staff     HDB staff member requesting the information
     * @param projectId ID of the project
     * @return List of applications for the project
     */
    public List<Application> getProjectApplications(HDBStaff staff, String projectId) throws ApplicationException {
        if (staff == null)
            throw new ApplicationException("Staff context required.");
        if (projectId == null || projectId.trim().isEmpty())
            throw new ApplicationException("Project ID required.");
        // Add authorization logic here or in service if needed
        return applicationService.getApplicationsByProject(projectId);
    }

    /**
     * Gets all applications with a specific status
     * 
     * @param staff  HDB staff member requesting the information
     * @param status Status to filter by
     * @return List of applications with the specified status
     */
    public List<Application> getApplicationsByStatus(HDBStaff staff, ApplicationStatus status)
            throws ApplicationException {
        if (staff == null)
            throw new ApplicationException("Staff context required.");
        if (status == null)
            throw new ApplicationException("Status required.");
        // Add authorization logic here or in service if needed
        return applicationService.getApplicationsByStatus(status);
    }

}<|MERGE_RESOLUTION|>--- conflicted
+++ resolved
@@ -62,16 +62,12 @@
      * @return true if review was successful, false otherwise
      * @throws ApplicationException if review fails
      */
-<<<<<<< HEAD
-    public boolean reviewApplication(HDBManager manager, String applicationId, boolean approve) throws ApplicationException {
-=======
     public boolean reviewApplication(HDBManager manager, String applicationId, boolean approve)
             throws ApplicationException {
         if (manager == null)
             throw new ApplicationException("Manager context required for review.");
         if (applicationId == null || applicationId.trim().isEmpty())
             throw new ApplicationException("Application ID required for review.");
->>>>>>> 722d42a7
         return applicationService.reviewApplication(manager, applicationId, approve);
     }
 
@@ -84,16 +80,12 @@
      * @return true if review was successful, false otherwise
      * @throws ApplicationException if review fails
      */
-<<<<<<< HEAD
-    public boolean reviewWithdrawal(HDBManager manager, String applicationId, boolean approve) throws ApplicationException {
-=======
     public boolean reviewWithdrawal(HDBManager manager, String applicationId, boolean approve)
             throws ApplicationException {
         if (manager == null)
             throw new ApplicationException("Manager context required for withdrawal review.");
         if (applicationId == null || applicationId.trim().isEmpty())
             throw new ApplicationException("Application ID required for withdrawal review.");
->>>>>>> 722d42a7
         return applicationService.reviewWithdrawal(manager, applicationId, approve);
     }
 
