package com.ntu.fdae.group1.bto.controllers.project;

import java.util.List;

import com.ntu.fdae.group1.bto.exceptions.ApplicationException;
import com.ntu.fdae.group1.bto.models.project.Application;
import com.ntu.fdae.group1.bto.enums.ApplicationStatus;
import com.ntu.fdae.group1.bto.enums.FlatType;
import com.ntu.fdae.group1.bto.models.user.Applicant;
import com.ntu.fdae.group1.bto.models.user.HDBManager;
import com.ntu.fdae.group1.bto.models.user.HDBStaff;
import com.ntu.fdae.group1.bto.services.project.IApplicationService;

/**
 * Controller for application-related operations
 */
public class ApplicationController {
    private final IApplicationService applicationService;

    /**
     * Constructs a new ApplicationController
     * 
     * @param applicationService The application service to use
     */
    public ApplicationController(IApplicationService applicationService) {
        this.applicationService = applicationService;
    }

    /**
     * Submits a new application
     * 
     * @param applicant         The applicant submitting the application
     * @param projectId         ID of the project to apply for
<<<<<<< HEAD
     * @param preferredFlatType The preferred flat type
=======
     * @param preferredFlatType The preferred flat type (can be null)
>>>>>>> 3e2deeb7
     * @return The created application
     * @throws ApplicationException if submission fails
     */
    public Application submitApplication(Applicant applicant, String projectId, FlatType preferredFlatType)
            throws ApplicationException {
        return applicationService.submitApplication(applicant, projectId, preferredFlatType);
    }

    /**
     * Requests withdrawal of an application
     * 
     * @param applicant The applicant requesting withdrawal
     * @return true if request was successful, false otherwise
     * @throws ApplicationException if withdrawal request fails
     */
    public boolean requestWithdrawal(Applicant applicant) throws ApplicationException {
        if (applicant == null)
            throw new ApplicationException("Applicant cannot be null for withdrawal.");
        return applicationService.requestWithdrawal(applicant);
    }

    /**
     * Reviews an application
     * 
     * @param manager       The manager reviewing the application
     * @param applicationId ID of the application to review
     * @param approve       true to approve, false to reject
     * @return true if review was successful, false otherwise
     * @throws ApplicationException if review fails
     */
    public boolean reviewApplication(HDBManager manager, String applicationId, boolean approve)
            throws ApplicationException {
        if (manager == null)
            throw new ApplicationException("Manager context required for review.");
        if (applicationId == null || applicationId.trim().isEmpty())
            throw new ApplicationException("Application ID required for review.");
        return applicationService.reviewApplication(manager, applicationId, approve);
    }

    /**
     * Reviews a withdrawal request
     * 
     * @param manager       The manager reviewing the withdrawal
     * @param applicationId ID of the application to withdraw
     * @param approve       true to approve, false to reject withdrawal
     * @return true if review was successful, false otherwise
     * @throws ApplicationException if review fails
     */
    public boolean reviewWithdrawal(HDBManager manager, String applicationId, boolean approve)
            throws ApplicationException {
        if (manager == null)
            throw new ApplicationException("Manager context required for withdrawal review.");
        if (applicationId == null || applicationId.trim().isEmpty())
            throw new ApplicationException("Application ID required for withdrawal review.");
        return applicationService.reviewWithdrawal(manager, applicationId, approve);
    }

    /**
     * Gets the application for a specific applicant
     * 
     * @param applicant The applicant
     * @return The application, or null if not found
     */
    public Application getMyApplication(Applicant applicant) {
        return applicationService.getApplicationForUser(applicant.getNric());
    }

    /**
     * Gets all applications for a specific project
     * 
     * @param staff     HDB staff member requesting the information
     * @param projectId ID of the project
     * @return List of applications for the project
     */
<<<<<<< HEAD
    public List<Application> getProjectApplications(HDBStaff staff, String projectId) {

=======
    public List<Application> getProjectApplications(HDBStaff staff, String projectId) throws ApplicationException {
        if (staff == null)
            throw new ApplicationException("Staff context required.");
        if (projectId == null || projectId.trim().isEmpty())
            throw new ApplicationException("Project ID required.");
        // Add authorization logic here or in service if needed
>>>>>>> 3e2deeb7
        return applicationService.getApplicationsByProject(projectId);
    }

    /**
     * Gets all applications with a specific status
     * 
     * @param staff  HDB staff member requesting the information
     * @param status Status to filter by
     * @return List of applications with the specified status
     */
<<<<<<< HEAD
    public List<Application> getApplicationsByStatus(HDBStaff staff, ApplicationStatus status) {
=======
    public List<Application> getApplicationsByStatus(HDBStaff staff, ApplicationStatus status)
            throws ApplicationException {
        if (staff == null)
            throw new ApplicationException("Staff context required.");
        if (status == null)
            throw new ApplicationException("Status required.");
        // Add authorization logic here or in service if needed
>>>>>>> 3e2deeb7
        return applicationService.getApplicationsByStatus(status);
    }

}<|MERGE_RESOLUTION|>--- conflicted
+++ resolved
@@ -31,11 +31,7 @@
      * 
      * @param applicant         The applicant submitting the application
      * @param projectId         ID of the project to apply for
-<<<<<<< HEAD
      * @param preferredFlatType The preferred flat type
-=======
-     * @param preferredFlatType The preferred flat type (can be null)
->>>>>>> 3e2deeb7
      * @return The created application
      * @throws ApplicationException if submission fails
      */
@@ -110,17 +106,12 @@
      * @param projectId ID of the project
      * @return List of applications for the project
      */
-<<<<<<< HEAD
-    public List<Application> getProjectApplications(HDBStaff staff, String projectId) {
-
-=======
     public List<Application> getProjectApplications(HDBStaff staff, String projectId) throws ApplicationException {
         if (staff == null)
             throw new ApplicationException("Staff context required.");
         if (projectId == null || projectId.trim().isEmpty())
             throw new ApplicationException("Project ID required.");
         // Add authorization logic here or in service if needed
->>>>>>> 3e2deeb7
         return applicationService.getApplicationsByProject(projectId);
     }
 
@@ -131,9 +122,6 @@
      * @param status Status to filter by
      * @return List of applications with the specified status
      */
-<<<<<<< HEAD
-    public List<Application> getApplicationsByStatus(HDBStaff staff, ApplicationStatus status) {
-=======
     public List<Application> getApplicationsByStatus(HDBStaff staff, ApplicationStatus status)
             throws ApplicationException {
         if (staff == null)
@@ -141,7 +129,6 @@
         if (status == null)
             throw new ApplicationException("Status required.");
         // Add authorization logic here or in service if needed
->>>>>>> 3e2deeb7
         return applicationService.getApplicationsByStatus(status);
     }
 
