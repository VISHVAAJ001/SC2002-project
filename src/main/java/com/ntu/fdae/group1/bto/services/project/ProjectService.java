package com.ntu.fdae.group1.bto.services.project;

import java.time.LocalDate;
import java.util.Arrays;
import java.util.ArrayList;
import java.util.Collection;
import java.util.Comparator;
import java.util.List;
import java.util.Map;
import java.util.Objects;
import java.util.stream.Collectors;

import com.ntu.fdae.group1.bto.enums.ApplicationStatus;
import com.ntu.fdae.group1.bto.enums.FlatType;
import com.ntu.fdae.group1.bto.enums.MaritalStatus;
import com.ntu.fdae.group1.bto.enums.UserRole;
import com.ntu.fdae.group1.bto.models.project.Application;
import com.ntu.fdae.group1.bto.models.project.Project;
import com.ntu.fdae.group1.bto.models.project.ProjectFlatInfo;
import com.ntu.fdae.group1.bto.models.user.*;
import com.ntu.fdae.group1.bto.repository.project.IApplicationRepository;
import com.ntu.fdae.group1.bto.repository.project.IProjectRepository;
import com.ntu.fdae.group1.bto.repository.user.IUserRepository;
import com.ntu.fdae.group1.bto.services.booking.IEligibilityService;
import com.ntu.fdae.group1.bto.utils.IdGenerator;

public class ProjectService implements IProjectService {
    private final IProjectRepository projectRepo;
    private final IUserRepository userRepo;
    private final IEligibilityService eligibilityService;
    private final IApplicationRepository applicationRepo; 

    public ProjectService(IProjectRepository projectRepo,
                          IUserRepository userRepo, 
                          IEligibilityService eligibilityService,
                          IApplicationRepository applicationRepo) { 
        this.projectRepo = Objects.requireNonNull(projectRepo, "Project Repository cannot be null");
        this.userRepo = userRepo; // Assign if kept
        this.eligibilityService = Objects.requireNonNull(eligibilityService, "Eligibility Service cannot be null");
        this.applicationRepo = Objects.requireNonNull(applicationRepo, "Application Repository cannot be null"); // <<< ASSIGN FIELD HERE >>>
    }

    @Override
    public Project createProject(HDBManager manager, String name, String neighborhood,
                                 Map<String, ProjectFlatInfo> flatInfoMap,
                                 LocalDate openDate, LocalDate closeDate, int officerSlots) {

        // Eligibility Check
        // Need to handle Collection<Project> type potentially returned by findAll()
        Map<String, Project> projectMap = projectRepo.findAll();
        Collection<Project> allProjects = (projectMap != null) ? projectMap.values() : Arrays.asList();
        if (!eligibilityService.checkManagerProjectHandlingEligibility(manager, openDate, closeDate, allProjects)) {
             System.err.println("Service Error: Manager " + manager.getNric() + " is already handling another project during this application period. Project creation failed.");
             return null;
        }

        String projectId = IdGenerator.generateProjectId();

        // Convert Map<String, ProjectFlatInfo> to Map<FlatType, ProjectFlatInfo>
        Map<FlatType, ProjectFlatInfo> typedFlatInfoMap;
        try {
            typedFlatInfoMap = flatInfoMap.entrySet().stream()
                .collect(Collectors.toMap(
                    entry -> FlatType.valueOf(entry.getKey().trim().toUpperCase()),
                    Map.Entry::getValue
                ));
        } catch (IllegalArgumentException e) {
            System.err.println("Service Error: Invalid FlatType string found in flatInfoMap keys: " + e.getMessage());
            return null;
        } catch (Exception e) {
             System.err.println("Service Error: Failed to process flatInfoMap: " + e.getMessage());
             return null;
        }

        // Ensure both required flat types are present
        if (typedFlatInfoMap.size() != 2 || !typedFlatInfoMap.containsKey(FlatType.TWO_ROOM) || !typedFlatInfoMap.containsKey(FlatType.THREE_ROOM)) {
             System.err.println("Service Error: flatInfoMap must contain exactly TWO_ROOM and THREE_ROOM after conversion.");
             return null;
        }

        Project newProject = new Project(projectId, name, neighborhood, typedFlatInfoMap, openDate, closeDate, manager.getNric(), officerSlots);
        projectRepo.save(newProject);
        System.out.println("Service: Project " + name + " created successfully with ID: " + projectId);
        return newProject;
    }

    @Override
    public boolean editCoreProjectDetails(HDBManager manager, String projectId, String name, String neighborhood,
                                          LocalDate openDate, LocalDate closeDate, int officerSlots) {
        Project project = projectRepo.findById(projectId);
        if (project == null) {
            System.err.println("Service Error: Project not found with ID: " + projectId);
            return false;
        }
        if (!project.getManagerNric().equals(manager.getNric())) {
            System.err.println("Service Error: Manager " + manager.getNric() + " does not have permission to edit project " + projectId);
            return false;
        }
        // Check officer slot constraint against the actual list in the project object
        if (project.getApprovedOfficerNrics() != null && officerSlots < project.getApprovedOfficerNrics().size()) {
             System.err.println("Service Error: Cannot set max officer slots (" + officerSlots + ") below the current number of approved officers (" + project.getApprovedOfficerNrics().size() + ").");
             return false;
        }

        // Use try-catch for potential validation errors from setters
        try {
            project.setProjectName(name);
            project.setNeighborhood(neighborhood);
            project.setOpeningDate(openDate);
            project.setClosingDate(closeDate);
            project.setMaxOfficerSlots(officerSlots);
        } catch (IllegalArgumentException e) {
             System.err.println("Service Error: Invalid data provided for project update - " + e.getMessage());
             return false;
        }

        projectRepo.save(project);
        System.out.println("Service: Project " + projectId + " updated successfully.");
        return true;
    }

    @Override
    public boolean deleteProject(HDBManager manager, String projectId) {
        Project project = projectRepo.findById(projectId);
        if (project == null) {
            System.err.println("Service Error: Project not found with ID: " + projectId);
            return false;
        }
        if (!project.getManagerNric().equals(manager.getNric())) {
            System.err.println("Service Error: Manager " + manager.getNric() + " does not have permission to delete project " + projectId);
            return false;
        }

        List<Application> projectApps = this.applicationRepo.findByProjectId(projectId);
        boolean hasActiveApps = projectApps.stream()
            .anyMatch(app -> app.getStatus() == ApplicationStatus.PENDING ||
                             app.getStatus() == ApplicationStatus.SUCCESSFUL);

        if (hasActiveApps) {
             System.err.println("Service Error: Cannot delete project " + projectId + " because it has PENDING or SUCCESSFUL (unbooked) applications.");
             return false;
        }

        // Deletion attempt
        try {
             projectRepo.deleteById(projectId);
             System.out.println("Service: Project " + projectId + " deleted successfully.");
             return true;
        } catch (UnsupportedOperationException e) {
             System.err.println("Service Error: Deleting projects is not supported by the repository: " + e.getMessage());
             return false;
        } catch (Exception e) {
             System.err.println("Service Error: An error occurred while deleting project " + projectId + ": " + e.getMessage());
             return false;
        }
    }

    @Override
    public boolean toggleVisibility(HDBManager manager, String projectId) {
         Project project = projectRepo.findById(projectId);
         if (project == null) {
             System.err.println("Service Error: Project not found with ID: " + projectId);
             return false;
         }
         if (!project.getManagerNric().equals(manager.getNric())) {
             System.err.println("Service Error: Manager " + manager.getNric() + " does not have permission to change visibility for project " + projectId);
             return false;
         }
         // Use the setter from Project.java
         project.setVisibility(!project.isVisible());
         projectRepo.save(project);
         System.out.println("Service: Project " + projectId + " visibility set to: " + (project.isVisible() ? "ON" : "OFF"));
         return true;
    }

    @Override
    public List<Project> getAllProjects() {
        Map<String, Project> projectMap = projectRepo.findAll();
        return (projectMap == null) ? new ArrayList<>() : new ArrayList<>(projectMap.values());
    }

    @Override
    public List<Project> getProjectsManagedBy(String managerNRIC) {
        if (managerNRIC == null || managerNRIC.trim().isEmpty()) {
            return new ArrayList<>();
        }
        Map<String, Project> projectMap = projectRepo.findAll();
        if (projectMap == null || projectMap.isEmpty()) {
             return new ArrayList<>();
        }
        return projectMap.values().stream()
                .filter(p -> managerNRIC.equals(p.getManagerNric()))
                .collect(Collectors.toList());
    }

    @Override
    public Project findProjectById(String projectId) {
<<<<<<< HEAD
        // Find the project by ID in the repository
        Project project = projectRepo.findById(projectId);
        if (project == null) {
            // Handle the case where the project is not found
            throw new IllegalArgumentException("Project with ID " + projectId + " not found.");
        }

        // Return the found project
        return project;
=======
         if (projectId == null || projectId.trim().isEmpty()) {
            return null;
        }
        return projectRepo.findById(projectId);
>>>>>>> c87fcd5a
    }

    /**
     * Gets a list of projects that are currently visible and eligible for a
     * specific user
     * (typically an Applicant or Officer acting as one) to potentially apply for.
     * Filters based on project visibility, application closing date, and user
     * eligibility rules.
     * The list is sorted alphabetically by project name.
     *
     * @param user The user for whom to filter the projects.
     * @return A List of eligible and visible Project objects, sorted by name.
     */
    @Override
    public List<Project> getVisibleProjectsForUser(User user) {
        // 1. Get current date for filtering based on application period (FAQ pg 35)
        LocalDate currentDate = LocalDate.now();

        // 2. Fetch all projects (handle potential map return type)
        List<Project> allProjects = new ArrayList<>(projectRepo.findAll().values());

        // 3. Filter the projects using a stream
        List<Project> filteredProjects = allProjects.stream()
                // Filter 1: Project must be explicitly set to visible
                .filter(Project::isVisible)

                // Filter 2: Application period must still be active (current date <= closing
                // date)
                // (FAQ pg 36: not visible for *new* applications after closing date)
                .filter(project -> !currentDate.isAfter(project.getClosingDate())) // Keep if today is on or before
                                                                                   // closing date

                // Filter 3: Project must be eligible based on the user's profile (age, status,
                // required flats)
                .filter(project -> isProjectEligibleForApplicant(user, project)) // Delegate eligibility check

                // 4. Sort the resulting list alphabetically by project name (case-insensitive)
                .sorted(Comparator.comparing(Project::getProjectName, String.CASE_INSENSITIVE_ORDER))

                // 5. Collect the results into a new list
                .collect(Collectors.toList());

        return filteredProjects;
    }

    /**
     * Helper method to check if a specific project is eligible for a given user
     * based on the BTO application rules (age, marital status, flat types offered).
     *
     * @param user    The user (Applicant or Officer) applying.
     * @param project The project being checked.
     * @return true if the user is eligible for this project, false otherwise.
     */
    private boolean isProjectEligibleForApplicant(User user, Project project) {
        // Managers cannot apply for BTOs.
        if (user.getRole() == UserRole.HDB_MANAGER) {
            return false;
        }

        // Consider both Applicants and Officers (who can act as applicants)
        if (user.getRole() == UserRole.APPLICANT || user.getRole() == UserRole.HDB_OFFICER) {

            // Officers might have additional restrictions (e.g., cannot apply for project
            // they handle)
            // but those checks belong in the *application submission* logic, not here in
            // the *viewing* logic.
            // This method checks only the basic BTO eligibility rules.

            int age = user.getAge();
            MaritalStatus status = user.getMaritalStatus();
            Map<FlatType, ProjectFlatInfo> flats = project.getFlatTypes();

            // Check if the project actually offers any flats
            if (flats == null || flats.isEmpty()) {
                return false; // Cannot apply to a project with no flats defined
            }

            // Apply rules from Assignment PDF Page 3:
            if (status == MaritalStatus.SINGLE && age >= 35) {
                // Singles >= 35: Eligible ONLY IF the project offers 2-Room flats.
                return project.getFlatTypes().containsKey(FlatType.TWO_ROOM);
            } else if (status == MaritalStatus.MARRIED && age >= 21) {
                // Married >= 21: Eligible for projects offering ANY flat type (2-Room or
                // 3-Room).
                // Since we checked above that getFlatTypes is not empty, they are eligible.
                return true;
            } else {
                // User does not meet the minimum criteria (e.g., Single < 35, Married < 21)
                return false;
            }
        }

        // Default case for any other unforeseen roles? Return false.
        return false;
    }
}<|MERGE_RESOLUTION|>--- conflicted
+++ resolved
@@ -28,30 +28,35 @@
     private final IProjectRepository projectRepo;
     private final IUserRepository userRepo;
     private final IEligibilityService eligibilityService;
-    private final IApplicationRepository applicationRepo; 
+    private final IApplicationRepository applicationRepo;
 
     public ProjectService(IProjectRepository projectRepo,
-                          IUserRepository userRepo, 
-                          IEligibilityService eligibilityService,
-                          IApplicationRepository applicationRepo) { 
+            IUserRepository userRepo,
+            IEligibilityService eligibilityService,
+            IApplicationRepository applicationRepo) {
         this.projectRepo = Objects.requireNonNull(projectRepo, "Project Repository cannot be null");
         this.userRepo = userRepo; // Assign if kept
         this.eligibilityService = Objects.requireNonNull(eligibilityService, "Eligibility Service cannot be null");
-        this.applicationRepo = Objects.requireNonNull(applicationRepo, "Application Repository cannot be null"); // <<< ASSIGN FIELD HERE >>>
+        this.applicationRepo = Objects.requireNonNull(applicationRepo, "Application Repository cannot be null"); // <<<
+                                                                                                                 // ASSIGN
+                                                                                                                 // FIELD
+                                                                                                                 // HERE
+                                                                                                                 // >>>
     }
 
     @Override
     public Project createProject(HDBManager manager, String name, String neighborhood,
-                                 Map<String, ProjectFlatInfo> flatInfoMap,
-                                 LocalDate openDate, LocalDate closeDate, int officerSlots) {
+            Map<String, ProjectFlatInfo> flatInfoMap,
+            LocalDate openDate, LocalDate closeDate, int officerSlots) {
 
         // Eligibility Check
         // Need to handle Collection<Project> type potentially returned by findAll()
         Map<String, Project> projectMap = projectRepo.findAll();
         Collection<Project> allProjects = (projectMap != null) ? projectMap.values() : Arrays.asList();
         if (!eligibilityService.checkManagerProjectHandlingEligibility(manager, openDate, closeDate, allProjects)) {
-             System.err.println("Service Error: Manager " + manager.getNric() + " is already handling another project during this application period. Project creation failed.");
-             return null;
+            System.err.println("Service Error: Manager " + manager.getNric()
+                    + " is already handling another project during this application period. Project creation failed.");
+            return null;
         }
 
         String projectId = IdGenerator.generateProjectId();
@@ -60,25 +65,27 @@
         Map<FlatType, ProjectFlatInfo> typedFlatInfoMap;
         try {
             typedFlatInfoMap = flatInfoMap.entrySet().stream()
-                .collect(Collectors.toMap(
-                    entry -> FlatType.valueOf(entry.getKey().trim().toUpperCase()),
-                    Map.Entry::getValue
-                ));
+                    .collect(Collectors.toMap(
+                            entry -> FlatType.valueOf(entry.getKey().trim().toUpperCase()),
+                            Map.Entry::getValue));
         } catch (IllegalArgumentException e) {
             System.err.println("Service Error: Invalid FlatType string found in flatInfoMap keys: " + e.getMessage());
             return null;
         } catch (Exception e) {
-             System.err.println("Service Error: Failed to process flatInfoMap: " + e.getMessage());
-             return null;
+            System.err.println("Service Error: Failed to process flatInfoMap: " + e.getMessage());
+            return null;
         }
 
         // Ensure both required flat types are present
-        if (typedFlatInfoMap.size() != 2 || !typedFlatInfoMap.containsKey(FlatType.TWO_ROOM) || !typedFlatInfoMap.containsKey(FlatType.THREE_ROOM)) {
-             System.err.println("Service Error: flatInfoMap must contain exactly TWO_ROOM and THREE_ROOM after conversion.");
-             return null;
-        }
-
-        Project newProject = new Project(projectId, name, neighborhood, typedFlatInfoMap, openDate, closeDate, manager.getNric(), officerSlots);
+        if (typedFlatInfoMap.size() != 2 || !typedFlatInfoMap.containsKey(FlatType.TWO_ROOM)
+                || !typedFlatInfoMap.containsKey(FlatType.THREE_ROOM)) {
+            System.err.println(
+                    "Service Error: flatInfoMap must contain exactly TWO_ROOM and THREE_ROOM after conversion.");
+            return null;
+        }
+
+        Project newProject = new Project(projectId, name, neighborhood, typedFlatInfoMap, openDate, closeDate,
+                manager.getNric(), officerSlots);
         projectRepo.save(newProject);
         System.out.println("Service: Project " + name + " created successfully with ID: " + projectId);
         return newProject;
@@ -86,20 +93,23 @@
 
     @Override
     public boolean editCoreProjectDetails(HDBManager manager, String projectId, String name, String neighborhood,
-                                          LocalDate openDate, LocalDate closeDate, int officerSlots) {
+            LocalDate openDate, LocalDate closeDate, int officerSlots) {
         Project project = projectRepo.findById(projectId);
         if (project == null) {
             System.err.println("Service Error: Project not found with ID: " + projectId);
             return false;
         }
         if (!project.getManagerNric().equals(manager.getNric())) {
-            System.err.println("Service Error: Manager " + manager.getNric() + " does not have permission to edit project " + projectId);
+            System.err.println("Service Error: Manager " + manager.getNric()
+                    + " does not have permission to edit project " + projectId);
             return false;
         }
         // Check officer slot constraint against the actual list in the project object
         if (project.getApprovedOfficerNrics() != null && officerSlots < project.getApprovedOfficerNrics().size()) {
-             System.err.println("Service Error: Cannot set max officer slots (" + officerSlots + ") below the current number of approved officers (" + project.getApprovedOfficerNrics().size() + ").");
-             return false;
+            System.err.println("Service Error: Cannot set max officer slots (" + officerSlots
+                    + ") below the current number of approved officers (" + project.getApprovedOfficerNrics().size()
+                    + ").");
+            return false;
         }
 
         // Use try-catch for potential validation errors from setters
@@ -110,8 +120,8 @@
             project.setClosingDate(closeDate);
             project.setMaxOfficerSlots(officerSlots);
         } catch (IllegalArgumentException e) {
-             System.err.println("Service Error: Invalid data provided for project update - " + e.getMessage());
-             return false;
+            System.err.println("Service Error: Invalid data provided for project update - " + e.getMessage());
+            return false;
         }
 
         projectRepo.save(project);
@@ -127,50 +137,56 @@
             return false;
         }
         if (!project.getManagerNric().equals(manager.getNric())) {
-            System.err.println("Service Error: Manager " + manager.getNric() + " does not have permission to delete project " + projectId);
+            System.err.println("Service Error: Manager " + manager.getNric()
+                    + " does not have permission to delete project " + projectId);
             return false;
         }
 
         List<Application> projectApps = this.applicationRepo.findByProjectId(projectId);
         boolean hasActiveApps = projectApps.stream()
-            .anyMatch(app -> app.getStatus() == ApplicationStatus.PENDING ||
-                             app.getStatus() == ApplicationStatus.SUCCESSFUL);
+                .anyMatch(app -> app.getStatus() == ApplicationStatus.PENDING ||
+                        app.getStatus() == ApplicationStatus.SUCCESSFUL);
 
         if (hasActiveApps) {
-             System.err.println("Service Error: Cannot delete project " + projectId + " because it has PENDING or SUCCESSFUL (unbooked) applications.");
-             return false;
+            System.err.println("Service Error: Cannot delete project " + projectId
+                    + " because it has PENDING or SUCCESSFUL (unbooked) applications.");
+            return false;
         }
 
         // Deletion attempt
         try {
-             projectRepo.deleteById(projectId);
-             System.out.println("Service: Project " + projectId + " deleted successfully.");
-             return true;
+            projectRepo.deleteById(projectId);
+            System.out.println("Service: Project " + projectId + " deleted successfully.");
+            return true;
         } catch (UnsupportedOperationException e) {
-             System.err.println("Service Error: Deleting projects is not supported by the repository: " + e.getMessage());
-             return false;
+            System.err
+                    .println("Service Error: Deleting projects is not supported by the repository: " + e.getMessage());
+            return false;
         } catch (Exception e) {
-             System.err.println("Service Error: An error occurred while deleting project " + projectId + ": " + e.getMessage());
-             return false;
+            System.err.println(
+                    "Service Error: An error occurred while deleting project " + projectId + ": " + e.getMessage());
+            return false;
         }
     }
 
     @Override
     public boolean toggleVisibility(HDBManager manager, String projectId) {
-         Project project = projectRepo.findById(projectId);
-         if (project == null) {
-             System.err.println("Service Error: Project not found with ID: " + projectId);
-             return false;
-         }
-         if (!project.getManagerNric().equals(manager.getNric())) {
-             System.err.println("Service Error: Manager " + manager.getNric() + " does not have permission to change visibility for project " + projectId);
-             return false;
-         }
-         // Use the setter from Project.java
-         project.setVisibility(!project.isVisible());
-         projectRepo.save(project);
-         System.out.println("Service: Project " + projectId + " visibility set to: " + (project.isVisible() ? "ON" : "OFF"));
-         return true;
+        Project project = projectRepo.findById(projectId);
+        if (project == null) {
+            System.err.println("Service Error: Project not found with ID: " + projectId);
+            return false;
+        }
+        if (!project.getManagerNric().equals(manager.getNric())) {
+            System.err.println("Service Error: Manager " + manager.getNric()
+                    + " does not have permission to change visibility for project " + projectId);
+            return false;
+        }
+        // Use the setter from Project.java
+        project.setVisibility(!project.isVisible());
+        projectRepo.save(project);
+        System.out.println(
+                "Service: Project " + projectId + " visibility set to: " + (project.isVisible() ? "ON" : "OFF"));
+        return true;
     }
 
     @Override
@@ -186,7 +202,7 @@
         }
         Map<String, Project> projectMap = projectRepo.findAll();
         if (projectMap == null || projectMap.isEmpty()) {
-             return new ArrayList<>();
+            return new ArrayList<>();
         }
         return projectMap.values().stream()
                 .filter(p -> managerNRIC.equals(p.getManagerNric()))
@@ -195,22 +211,10 @@
 
     @Override
     public Project findProjectById(String projectId) {
-<<<<<<< HEAD
-        // Find the project by ID in the repository
-        Project project = projectRepo.findById(projectId);
-        if (project == null) {
-            // Handle the case where the project is not found
-            throw new IllegalArgumentException("Project with ID " + projectId + " not found.");
-        }
-
-        // Return the found project
-        return project;
-=======
-         if (projectId == null || projectId.trim().isEmpty()) {
+        if (projectId == null || projectId.trim().isEmpty()) {
             return null;
         }
         return projectRepo.findById(projectId);
->>>>>>> c87fcd5a
     }
 
     /**
