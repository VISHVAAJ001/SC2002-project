--- conflicted
+++ resolved
@@ -1,5 +1,8 @@
 package com.ntu.fdae.group1.bto.services.booking;
 
+import com.ntu.fdae.group1.bto.enums.FlatType;
+import com.ntu.fdae.group1.bto.enums.MaritalStatus;
+import com.ntu.fdae.group1.bto.enums.OfficerRegStatus;
 import com.ntu.fdae.group1.bto.enums.FlatType;
 import com.ntu.fdae.group1.bto.enums.MaritalStatus;
 import com.ntu.fdae.group1.bto.enums.OfficerRegStatus;
@@ -10,12 +13,9 @@
 import com.ntu.fdae.group1.bto.models.user.Applicant;
 import com.ntu.fdae.group1.bto.models.user.HDBManager;
 import com.ntu.fdae.group1.bto.models.user.HDBOfficer;
-<<<<<<< HEAD
 import com.ntu.fdae.group1.bto.repository.project.IProjectRepository;
-=======
-import com.ntu.fdae.group1.bto.repository.project.IProjectRepository; 
->>>>>>> c87fcd5a
 
+import java.time.LocalDate;
 import java.time.LocalDate;
 import java.util.Collection;
 import java.util.Map;
@@ -28,15 +28,8 @@
         this.projectRepository = projectRepository;
     }
 
-    private final IProjectRepository projectRepository;
-
-    public EligibilityService(IProjectRepository projectRepository) {
-        this.projectRepository = Objects.requireNonNull(projectRepository, "Project Repository cannot be null for EligibilityService");
-    }
-
     @Override
     public boolean canApplicantApply(Applicant applicant, Project project) {
-<<<<<<< HEAD
         // 1. Check Project Visibility (As per PDF Requirement pg 3)
         if (!project.isVisible()) {
             return false;
@@ -60,31 +53,20 @@
 
         // 4. Default: Applicant doesn't meet criteria
         return false;
-=======
-        // ... (Implementation remains the same) ...
-        if (applicant == null || project == null) return false;
-        int age = applicant.getAge();
-        MaritalStatus status = applicant.getMaritalStatus();
-        Map<FlatType, ProjectFlatInfo> flats = project.getFlatTypes();
-        if (flats == null || flats.isEmpty()) return false;
-        if (status == MaritalStatus.SINGLE && age >= 35) return flats.containsKey(FlatType.TWO_ROOM);
-        else if (status == MaritalStatus.MARRIED && age >= 21) return true;
-        else return false;
->>>>>>> c87fcd5a
     }
 
     @Override
     public boolean canOfficerRegister(HDBOfficer officer, Project project,
-                                                       Collection<OfficerRegistration> allRegistrations,
-                                                       Collection<Application> allApplications) {
+            Collection<OfficerRegistration> allRegistrations,
+            Collection<Application> allApplications) {
         if (officer == null || project == null || allRegistrations == null || allApplications == null) {
-             System.err.println("Eligibility Error: Null parameter provided for officer registration check.");
+            System.err.println("Eligibility Error: Null parameter provided for officer registration check.");
             return false;
         }
         // Ensure project dates are not null before using them
         if (project.getOpeningDate() == null || project.getClosingDate() == null) {
-             System.err.println("Eligibility Error: Target project " + project.getProjectId() + " has null dates.");
-             return false; // Cannot perform date checks
+            System.err.println("Eligibility Error: Target project " + project.getProjectId() + " has null dates.");
+            return false; // Cannot perform date checks
         }
 
         LocalDate projectOpen = project.getOpeningDate();
@@ -94,91 +76,47 @@
 
         // Rule 1: No intention to apply for the project as an Applicant
         boolean appliedForThisProject = allApplications.stream()
-            .anyMatch(app -> officerNric.equals(app.getApplicantNric()) && projectId.equals(app.getProjectId()));
+                .anyMatch(app -> officerNric.equals(app.getApplicantNric()) && projectId.equals(app.getProjectId()));
         if (appliedForThisProject) {
-            System.out.println("Eligibility Fail (Officer " + officerNric + "): Has applied for target project " + projectId);
+            System.out.println(
+                    "Eligibility Fail (Officer " + officerNric + "): Has applied for target project " + projectId);
             return false;
         }
 
         // Rule 2: Not an HDB Officer (PENDING or APPROVED) for another project
         // within the *same application period* (inclusive dates).
         boolean handlingAnotherProjectInPeriod = allRegistrations.stream()
-            .filter(reg -> officerNric.equals(reg.getOfficerNric()) && !projectId.equals(reg.getProjectId()))
-            .filter(reg -> reg.getStatus() == OfficerRegStatus.PENDING || reg.getStatus() == OfficerRegStatus.APPROVED)
-            .anyMatch(otherReg -> {
-                // <<< USE Injected Repository to find the other project >>>
-                Project otherProject = projectRepository.findById(otherReg.getProjectId());
-                // Check if other project exists and has valid dates
-                if (otherProject != null && otherProject.getOpeningDate() != null && otherProject.getClosingDate() != null) {
-                     LocalDate otherOpen = otherProject.getOpeningDate();
-                     LocalDate otherClose = otherProject.getClosingDate();
+                .filter(reg -> officerNric.equals(reg.getOfficerNric()) && !projectId.equals(reg.getProjectId()))
+                .filter(reg -> reg.getStatus() == OfficerRegStatus.PENDING
+                        || reg.getStatus() == OfficerRegStatus.APPROVED)
+                .anyMatch(otherReg -> {
+                    // <<< USE Injected Repository to find the other project >>>
+                    Project otherProject = projectRepository.findById(otherReg.getProjectId());
+                    // Check if other project exists and has valid dates
+                    if (otherProject != null && otherProject.getOpeningDate() != null
+                            && otherProject.getClosingDate() != null) {
+                        LocalDate otherOpen = otherProject.getOpeningDate();
+                        LocalDate otherClose = otherProject.getClosingDate();
 
-<<<<<<< HEAD
-        // Rule 1: Check if officer has applied for THIS project as an applicant
-        boolean hasAppliedForThisProject = allApplications.stream()
-                .anyMatch(app -> app.getApplicantNric().equals(officer.getNric()) &&
-                        app.getProjectId().equals(project.getProjectId()));
-        if (hasAppliedForThisProject) {
-            return false; // Officer intended to apply as applicant, cannot register to handle
-        }
+                        // <<< USE projectOpen and projectClose in the overlap check >>>
+                        // Check overlap: (StartA <= EndB) and (EndA >= StartB)
+                        boolean startABeforeEndB = !projectOpen.isAfter(otherClose);
+                        boolean endAAfterStartB = !projectClose.isBefore(otherOpen);
 
-        // Rule 2: Check for conflicting registrations (Pending/Approved) in OTHER
-        // overlapping projects
-        LocalDate currentStart = project.getOpeningDate();
-        LocalDate currentEnd = project.getClosingDate();
-
-        for (OfficerRegistration reg : allRegistrations) {
-            // Check if the registration is for the current officer BUT for a DIFFERENT
-            // project
-            if (reg.getOfficerNric().equals(officer.getNric()) && !reg.getProjectId().equals(project.getProjectId())) {
-
-                // Check if the status is Pending or Approved (meaning actively registered or
-                // trying to)
-                if (reg.getStatus() == OfficerRegStatus.PENDING || reg.getStatus() == OfficerRegStatus.APPROVED) {
-
-                    // Need details of the OTHER project associated with this registration
-                    // Use the injected repository
-                    Project otherProject = projectRepository.findById(reg.getProjectId()); // Assumes findById exists
-
-                    if (otherProject != null) {
-                        // Check for application period overlap
-                        LocalDate otherStart = otherProject.getOpeningDate();
-                        LocalDate otherEnd = otherProject.getClosingDate();
-
-                        // Overlap condition: (StartA <= EndB) and (EndA >= StartB)
-                        // Equivalent to: NOT (EndA < StartB) AND NOT (StartA > EndB)
-                        boolean overlaps = !currentEnd.isBefore(otherStart) && !currentStart.isAfter(otherEnd);
-
-                        if (overlaps) {
-                            // Found an overlapping registration for another project. Officer is ineligible.
-                            return false;
-                        }
-                    } else {
-                        // Handle case where the other project ID doesn't exist? Log warning?
-                        System.err.println("Warning: Registration " + reg.getRegistrationId() +
-                                " references non-existent project " + reg.getProjectId());
+                        return startABeforeEndB && endAAfterStartB; // True if they overlap
                     }
-                }
-            }
-        }
-
-        // If all checks passed, the officer is eligible to register
-        return true;
-=======
-                     // <<< USE projectOpen and projectClose in the overlap check >>>
-                     // Check overlap: (StartA <= EndB) and (EndA >= StartB)
-                     boolean startABeforeEndB = !projectOpen.isAfter(otherClose);
-                     boolean endAAfterStartB = !projectClose.isBefore(otherOpen);
-
-                     return startABeforeEndB && endAAfterStartB; // True if they overlap
-                }
-                // If other project details aren't found, assume no overlap for this specific check
-                System.err.println("Eligibility Warning: Could not find valid project details for other registration " + otherReg.getRegistrationId() + ". Assuming no overlap for concurrency check.");
-                return false; // Cannot confirm overlap, so assume false for this registration
-            });
+                    // If other project details aren't found, assume no overlap for this specific
+                    // check
+                    System.err
+                            .println("Eligibility Warning: Could not find valid project details for other registration "
+                                    + otherReg.getRegistrationId() + ". Assuming no overlap for concurrency check.");
+                    return false; // Cannot confirm overlap, so assume false for this registration
+                });
 
         if (handlingAnotherProjectInPeriod) {
-            System.out.println("Eligibility Fail (Officer " + officerNric + "): Already handling another project with overlapping application period with project " + projectId);
+            System.out.println("Eligibility Fail (Officer " + officerNric
+                    + "): Already handling another project with overlapping application period with project "
+                    + projectId);
             return false;
         }
 
@@ -188,21 +126,23 @@
 
     @Override
     public boolean checkManagerProjectHandlingEligibility(HDBManager manager, LocalDate newProjectOpenDate,
-                                                          LocalDate newProjectCloseDate, Collection<Project> allExistingProjects) {
-         if (manager == null || newProjectOpenDate == null || newProjectCloseDate == null || allExistingProjects == null) return false;
-         String managerNric = manager.getNric();
-         boolean overlaps = allExistingProjects.stream()
-                 .filter(existingProject -> managerNric.equals(existingProject.getManagerNric()))
-                 .filter(existingProject -> existingProject.getOpeningDate() != null && existingProject.getClosingDate() != null)
-                 .anyMatch(existingProject -> {
-                     LocalDate existingOpen = existingProject.getOpeningDate();
-                     LocalDate existingClose = existingProject.getClosingDate();
-                     boolean startABeforeEndB = !newProjectOpenDate.isAfter(existingClose);
-                     boolean endAAfterStartB = !newProjectCloseDate.isBefore(existingOpen);
-                     return startABeforeEndB && endAAfterStartB;
-                 });
-         // if (overlaps) System.out.println("Eligibility Fail: Manager " + managerNric + " already manages overlapping project."); // Optional logging
-         return !overlaps;
->>>>>>> c87fcd5a
+            LocalDate newProjectCloseDate, Collection<Project> allExistingProjects) {
+        if (manager == null || newProjectOpenDate == null || newProjectCloseDate == null || allExistingProjects == null)
+            return false;
+        String managerNric = manager.getNric();
+        boolean overlaps = allExistingProjects.stream()
+                .filter(existingProject -> managerNric.equals(existingProject.getManagerNric()))
+                .filter(existingProject -> existingProject.getOpeningDate() != null
+                        && existingProject.getClosingDate() != null)
+                .anyMatch(existingProject -> {
+                    LocalDate existingOpen = existingProject.getOpeningDate();
+                    LocalDate existingClose = existingProject.getClosingDate();
+                    boolean startABeforeEndB = !newProjectOpenDate.isAfter(existingClose);
+                    boolean endAAfterStartB = !newProjectCloseDate.isBefore(existingOpen);
+                    return startABeforeEndB && endAAfterStartB;
+                });
+        // if (overlaps) System.out.println("Eligibility Fail: Manager " + managerNric +
+        // " already manages overlapping project."); // Optional logging
+        return !overlaps;
     }
 }