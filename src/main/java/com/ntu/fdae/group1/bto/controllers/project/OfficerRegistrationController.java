package com.ntu.fdae.group1.bto.controllers.project;

import java.time.LocalDate;
import java.util.List;
<<<<<<< HEAD
import java.util.Objects;
import java.util.ArrayList;
import java.util.Arrays;
import java.util.Collections;
=======
import java.util.stream.Collectors;
>>>>>>> 722d42a7

import com.ntu.fdae.group1.bto.exceptions.RegistrationException;
import com.ntu.fdae.group1.bto.enums.OfficerRegStatus;
import com.ntu.fdae.group1.bto.models.project.OfficerRegistration;
import com.ntu.fdae.group1.bto.models.project.Project;
import com.ntu.fdae.group1.bto.models.user.HDBManager;
import com.ntu.fdae.group1.bto.models.user.HDBOfficer;
import com.ntu.fdae.group1.bto.models.user.HDBStaff;
import com.ntu.fdae.group1.bto.services.project.IOfficerRegistrationService;
import com.ntu.fdae.group1.bto.services.project.IProjectService;

/**
 * Controller for officer registration operations.
 * Acts as an intermediary between the UI layer and the Service layer,
 * handling input validation and orchestrating calls to the service.
 */
public class OfficerRegistrationController {
    private final IOfficerRegistrationService registrationService;
    private final IProjectService projectService;

    /**
     * Constructs a new OfficerRegistrationController.
     * Dependencies (like the service) are typically injected.
     *
     * @param regService The registration service implementation to use. Must not be null.
     */
<<<<<<< HEAD
    public OfficerRegistrationController(IOfficerRegistrationService regService) {
        // Use Objects.requireNonNull to ensure the dependency is provided (fail-fast)
        this.registrationService = Objects.requireNonNull(regService, "IOfficerRegistrationService cannot be null");
=======
    public OfficerRegistrationController(IOfficerRegistrationService regService, IProjectService projService) {
        this.registrationService = regService;
        this.projectService = projService;
>>>>>>> 722d42a7
    }

    /**
     * Handles an HDB Officer's request to register for a specific project.
     * Validates input and delegates the core logic, including eligibility checks,
     * to the registration service.
     *
     * @param officer   The HDBOfficer making the request. Must not be null.
     * @param projectId The ID of the project to register for. Must not be null or blank.
     * @return The created OfficerRegistration object (initially PENDING) if successful.
     * @throws RegistrationException if the officer is ineligible, the project doesn't exist,
     *                               the officer is already registered, or another service-level error occurs.
     * @throws IllegalArgumentException if officer or projectId is null/blank (programmer error).
     */
    public OfficerRegistration requestRegistration(HDBOfficer officer, String projectId) throws RegistrationException {
        // Input validation within the controller
        Objects.requireNonNull(officer, "Officer cannot be null for requestRegistration");
        if (projectId == null || projectId.trim().isEmpty()) {
            // Using IllegalArgumentException for invalid parameters passed to the controller method
            throw new IllegalArgumentException("Project ID cannot be null or blank for requestRegistration");
        }
        // Delegate the complex logic and business rule checks to the service layer
        // The service method is declared to throw RegistrationException for business rule failures
        return registrationService.requestProjectRegistration(officer, projectId);
    }

    /**
     * Handles an HDB Manager's review (approval or rejection) of a pending officer registration request.
     * Validates input and delegates the core logic, including authorization and state checks,
     * to the registration service.
     *
     * @param manager        The HDBManager performing the review. Must not be null.
     * @param registrationId The ID of the OfficerRegistration to review. Must not be null or blank.
     * @param approve        true to approve the registration, false to reject it.
     * @return true if the review action was successfully processed by the service.
     * @throws RegistrationException if the registration is not found, not pending, the manager lacks permission,
     *                               approval violates rules (e.g., slots full), or another service-level error occurs.
     * @throws IllegalArgumentException if manager or registrationId is null/blank (programmer error).
     */
    public boolean reviewRegistration(HDBManager manager, String registrationId, boolean approve)
            throws RegistrationException {
        // Input validation within the controller
        Objects.requireNonNull(manager, "Manager cannot be null for reviewRegistration");
        if (registrationId == null || registrationId.trim().isEmpty()) {
            throw new IllegalArgumentException("Registration ID cannot be null or blank for reviewRegistration");
        }
        // Delegate the complex logic and business rule checks to the service layer
        // The service method is declared to throw RegistrationException for business rule failures
        return registrationService.reviewRegistration(manager, registrationId, approve);
    }

    /**
     * Retrieves the current registration status for a specific officer regarding a specific project.
     *
     * @param officer   The HDBOfficer whose status is requested. Must not be null.
     * @param projectId The ID of the project. Must not be null or blank.
     * @return The OfficerRegStatus (PENDING, APPROVED, REJECTED), or null if no registration exists
     *         for this officer and project combination, or if input parameters are invalid.
     */
    public OfficerRegStatus getMyRegistrationStatus(HDBOfficer officer, String projectId) {
        if (officer == null || projectId == null || projectId.trim().isEmpty()) {
            System.err.println("Controller Warning: Officer and valid Project ID are required for getMyRegistrationStatus.");
            return null;
        }
        return registrationService.getRegistrationStatus(officer, projectId);
    }

    /**
     * Gets a list of all officer registrations currently in the PENDING state.
     * Typically requested by an HDB Manager.
     *
     * @param manager The HDBManager requesting the list. Must not be null (indicates authenticated context).
     * @return An immutable List of pending OfficerRegistration objects. Returns an empty list if none are pending.
     * @throws IllegalArgumentException if manager is null (programmer error - context missing).
     * @throws RuntimeException if an unexpected error occurs during retrieval in the service/repository layer.
     */
    public List<OfficerRegistration> getPendingRegistrations(HDBManager manager) {
        // Check for valid context - ensuring a manager is passed indicates authenticated access
        Objects.requireNonNull(manager, "HDBManager context cannot be null when calling getPendingRegistrations.");

        try {
            // Delegate to the service. Service method should not throw checked exceptions here.
            List<OfficerRegistration> pending = registrationService.getPendingRegistrations();
            // Return an immutable view or copy if desired, though Arrays.asList() might be sufficient if result isn't huge
            return pending != null ? Collections.unmodifiableList(new ArrayList<>(pending)) : Collections.emptyList();
        } catch (Exception e) {
            // Catch unexpected runtime errors from the service/repo layer
            System.err.println("Controller ERROR: Failed to retrieve pending registrations: " + e.getMessage());
            // Re-throw as a runtime exception to signal a system problem
            throw new RuntimeException("Failed to retrieve pending registrations due to an internal error.", e);
        }
    }

    /**
     * Gets all registrations (regardless of status) associated with a specific project.
     * Typically requested by an HDB Staff member (Manager or Officer).
     *
     * @param staff     The HDBStaff member requesting the list (provides context). Must not be null.
     * @param projectId ID of the project. Must not be null or blank.
     * @return An immutable List of OfficerRegistration objects for the project. Returns an empty list if none found or input is invalid.
     * @throws IllegalArgumentException if staff or projectId is null/blank (programmer error).
     * @throws RuntimeException if an unexpected error occurs during retrieval in the service/repository layer.
     */
    public List<OfficerRegistration> getProjectRegistrations(HDBStaff staff, String projectId) {
        // Input validation
        Objects.requireNonNull(staff, "Staff context cannot be null for getProjectRegistrations");
        if (projectId == null || projectId.trim().isEmpty()) {
            System.err.println("Controller Warning: Project ID cannot be null or blank for getProjectRegistrations.");
            return Arrays.asList(); // Return empty list for invalid project ID
        }

        try {
            // Delegate to the service. Service method should not throw checked exceptions here.
            List<OfficerRegistration> registrations = registrationService.getRegistrationsByProject(projectId);
            return registrations != null ? Collections.unmodifiableList(new ArrayList<>(registrations)) : Collections.emptyList();
        } catch (Exception e) {
            // Catch unexpected runtime errors from the service/repo layer
            System.err.println("Controller ERROR: Failed to retrieve project registrations for " + projectId + ": " + e.getMessage());
            // Re-throw as a runtime exception to signal a system problem
            throw new RuntimeException("Failed to retrieve project registrations due to an internal error.", e);
        }
    }

    /**
     * Finds the single active project an officer is currently approved to handle.
     * Fetches all registrations for the officer, filters for APPROVED status,
     * and then selects the most relevant project (active or most recent past).
     *
     * @param officer The officer whose handling project is sought.
     * @return The Project object they are handling, or null if none found or not
     *         approved.
     */
    public Project findApprovedHandlingProject(HDBOfficer officer) {
        if (officer == null) {
            return null;
        }

        // Step 1: Get ALL registrations for this officer using the service
        List<OfficerRegistration> allMyRegistrations = registrationService.getRegistrationsByOfficer(officer.getNric());

        // Step 2: Filter this list for APPROVED status *within the controller*
        List<OfficerRegistration> approvedRegistrations = allMyRegistrations.stream()
                .filter(reg -> reg.getStatus() == OfficerRegStatus.APPROVED)
                .collect(Collectors.toList());

        // --- The rest of the logic remains the same as before ---

        if (approvedRegistrations.isEmpty()) {
            return null; // Not approved for any project
        }

        // Logic to select the "current" handling project from the approved list
        LocalDate currentDate = LocalDate.now();
        Project potentiallyActiveProject = null;
        Project mostRecentPastProject = null;
        LocalDate mostRecentPastEndDate = LocalDate.MIN;

        for (OfficerRegistration reg : approvedRegistrations) { // Loop through only the APPROVED ones
            try {
                // Use ProjectService to get details for the approved project ID
                Project project = projectService.findProjectById(reg.getProjectId());
                if (project != null) {
                    // Check if this approved project is currently active
                    if (!currentDate.isBefore(project.getOpeningDate())
                            && !currentDate.isAfter(project.getClosingDate())) {
                        potentiallyActiveProject = project;
                        break; // Prioritize active project
                    } else if (currentDate.isAfter(project.getClosingDate())) {
                        // Track the most recently ended past project
                        if (project.getClosingDate().isAfter(mostRecentPastEndDate)) {
                            mostRecentPastEndDate = project.getClosingDate();
                            mostRecentPastProject = project;
                        }
                    }
                }
            } catch (Exception e) {
                System.err.println("Error fetching project " + reg.getProjectId() + " details: " + e.getMessage());
            }
        }

        // Return active or most recent past approved project
        return (potentiallyActiveProject != null) ? potentiallyActiveProject : mostRecentPastProject;
    }
}<|MERGE_RESOLUTION|>--- conflicted
+++ resolved
@@ -2,14 +2,11 @@
 
 import java.time.LocalDate;
 import java.util.List;
-<<<<<<< HEAD
 import java.util.Objects;
 import java.util.ArrayList;
 import java.util.Arrays;
 import java.util.Collections;
-=======
 import java.util.stream.Collectors;
->>>>>>> 722d42a7
 
 import com.ntu.fdae.group1.bto.exceptions.RegistrationException;
 import com.ntu.fdae.group1.bto.enums.OfficerRegStatus;
@@ -34,17 +31,12 @@
      * Constructs a new OfficerRegistrationController.
      * Dependencies (like the service) are typically injected.
      *
-     * @param regService The registration service implementation to use. Must not be null.
-     */
-<<<<<<< HEAD
-    public OfficerRegistrationController(IOfficerRegistrationService regService) {
-        // Use Objects.requireNonNull to ensure the dependency is provided (fail-fast)
-        this.registrationService = Objects.requireNonNull(regService, "IOfficerRegistrationService cannot be null");
-=======
+     * @param regService The registration service implementation to use. Must not be
+     *                   null.
+     */
     public OfficerRegistrationController(IOfficerRegistrationService regService, IProjectService projService) {
         this.registrationService = regService;
         this.projectService = projService;
->>>>>>> 722d42a7
     }
 
     /**
@@ -53,36 +45,49 @@
      * to the registration service.
      *
      * @param officer   The HDBOfficer making the request. Must not be null.
-     * @param projectId The ID of the project to register for. Must not be null or blank.
-     * @return The created OfficerRegistration object (initially PENDING) if successful.
-     * @throws RegistrationException if the officer is ineligible, the project doesn't exist,
-     *                               the officer is already registered, or another service-level error occurs.
-     * @throws IllegalArgumentException if officer or projectId is null/blank (programmer error).
+     * @param projectId The ID of the project to register for. Must not be null or
+     *                  blank.
+     * @return The created OfficerRegistration object (initially PENDING) if
+     *         successful.
+     * @throws RegistrationException    if the officer is ineligible, the project
+     *                                  doesn't exist,
+     *                                  the officer is already registered, or
+     *                                  another service-level error occurs.
+     * @throws IllegalArgumentException if officer or projectId is null/blank
+     *                                  (programmer error).
      */
     public OfficerRegistration requestRegistration(HDBOfficer officer, String projectId) throws RegistrationException {
         // Input validation within the controller
         Objects.requireNonNull(officer, "Officer cannot be null for requestRegistration");
         if (projectId == null || projectId.trim().isEmpty()) {
-            // Using IllegalArgumentException for invalid parameters passed to the controller method
+            // Using IllegalArgumentException for invalid parameters passed to the
+            // controller method
             throw new IllegalArgumentException("Project ID cannot be null or blank for requestRegistration");
         }
         // Delegate the complex logic and business rule checks to the service layer
-        // The service method is declared to throw RegistrationException for business rule failures
+        // The service method is declared to throw RegistrationException for business
+        // rule failures
         return registrationService.requestProjectRegistration(officer, projectId);
     }
 
     /**
-     * Handles an HDB Manager's review (approval or rejection) of a pending officer registration request.
-     * Validates input and delegates the core logic, including authorization and state checks,
+     * Handles an HDB Manager's review (approval or rejection) of a pending officer
+     * registration request.
+     * Validates input and delegates the core logic, including authorization and
+     * state checks,
      * to the registration service.
      *
      * @param manager        The HDBManager performing the review. Must not be null.
-     * @param registrationId The ID of the OfficerRegistration to review. Must not be null or blank.
+     * @param registrationId The ID of the OfficerRegistration to review. Must not
+     *                       be null or blank.
      * @param approve        true to approve the registration, false to reject it.
      * @return true if the review action was successfully processed by the service.
-     * @throws RegistrationException if the registration is not found, not pending, the manager lacks permission,
-     *                               approval violates rules (e.g., slots full), or another service-level error occurs.
-     * @throws IllegalArgumentException if manager or registrationId is null/blank (programmer error).
+     * @throws RegistrationException    if the registration is not found, not
+     *                                  pending, the manager lacks permission,
+     *                                  approval violates rules (e.g., slots full),
+     *                                  or another service-level error occurs.
+     * @throws IllegalArgumentException if manager or registrationId is null/blank
+     *                                  (programmer error).
      */
     public boolean reviewRegistration(HDBManager manager, String registrationId, boolean approve)
             throws RegistrationException {
@@ -92,21 +97,26 @@
             throw new IllegalArgumentException("Registration ID cannot be null or blank for reviewRegistration");
         }
         // Delegate the complex logic and business rule checks to the service layer
-        // The service method is declared to throw RegistrationException for business rule failures
+        // The service method is declared to throw RegistrationException for business
+        // rule failures
         return registrationService.reviewRegistration(manager, registrationId, approve);
     }
 
     /**
-     * Retrieves the current registration status for a specific officer regarding a specific project.
+     * Retrieves the current registration status for a specific officer regarding a
+     * specific project.
      *
      * @param officer   The HDBOfficer whose status is requested. Must not be null.
      * @param projectId The ID of the project. Must not be null or blank.
-     * @return The OfficerRegStatus (PENDING, APPROVED, REJECTED), or null if no registration exists
-     *         for this officer and project combination, or if input parameters are invalid.
+     * @return The OfficerRegStatus (PENDING, APPROVED, REJECTED), or null if no
+     *         registration exists
+     *         for this officer and project combination, or if input parameters are
+     *         invalid.
      */
     public OfficerRegStatus getMyRegistrationStatus(HDBOfficer officer, String projectId) {
         if (officer == null || projectId == null || projectId.trim().isEmpty()) {
-            System.err.println("Controller Warning: Officer and valid Project ID are required for getMyRegistrationStatus.");
+            System.err.println(
+                    "Controller Warning: Officer and valid Project ID are required for getMyRegistrationStatus.");
             return null;
         }
         return registrationService.getRegistrationStatus(officer, projectId);
@@ -116,19 +126,26 @@
      * Gets a list of all officer registrations currently in the PENDING state.
      * Typically requested by an HDB Manager.
      *
-     * @param manager The HDBManager requesting the list. Must not be null (indicates authenticated context).
-     * @return An immutable List of pending OfficerRegistration objects. Returns an empty list if none are pending.
-     * @throws IllegalArgumentException if manager is null (programmer error - context missing).
-     * @throws RuntimeException if an unexpected error occurs during retrieval in the service/repository layer.
+     * @param manager The HDBManager requesting the list. Must not be null
+     *                (indicates authenticated context).
+     * @return An immutable List of pending OfficerRegistration objects. Returns an
+     *         empty list if none are pending.
+     * @throws IllegalArgumentException if manager is null (programmer error -
+     *                                  context missing).
+     * @throws RuntimeException         if an unexpected error occurs during
+     *                                  retrieval in the service/repository layer.
      */
     public List<OfficerRegistration> getPendingRegistrations(HDBManager manager) {
-        // Check for valid context - ensuring a manager is passed indicates authenticated access
+        // Check for valid context - ensuring a manager is passed indicates
+        // authenticated access
         Objects.requireNonNull(manager, "HDBManager context cannot be null when calling getPendingRegistrations.");
 
         try {
-            // Delegate to the service. Service method should not throw checked exceptions here.
+            // Delegate to the service. Service method should not throw checked exceptions
+            // here.
             List<OfficerRegistration> pending = registrationService.getPendingRegistrations();
-            // Return an immutable view or copy if desired, though Arrays.asList() might be sufficient if result isn't huge
+            // Return an immutable view or copy if desired, though Arrays.asList() might be
+            // sufficient if result isn't huge
             return pending != null ? Collections.unmodifiableList(new ArrayList<>(pending)) : Collections.emptyList();
         } catch (Exception e) {
             // Catch unexpected runtime errors from the service/repo layer
@@ -139,14 +156,19 @@
     }
 
     /**
-     * Gets all registrations (regardless of status) associated with a specific project.
+     * Gets all registrations (regardless of status) associated with a specific
+     * project.
      * Typically requested by an HDB Staff member (Manager or Officer).
      *
-     * @param staff     The HDBStaff member requesting the list (provides context). Must not be null.
+     * @param staff     The HDBStaff member requesting the list (provides context).
+     *                  Must not be null.
      * @param projectId ID of the project. Must not be null or blank.
-     * @return An immutable List of OfficerRegistration objects for the project. Returns an empty list if none found or input is invalid.
-     * @throws IllegalArgumentException if staff or projectId is null/blank (programmer error).
-     * @throws RuntimeException if an unexpected error occurs during retrieval in the service/repository layer.
+     * @return An immutable List of OfficerRegistration objects for the project.
+     *         Returns an empty list if none found or input is invalid.
+     * @throws IllegalArgumentException if staff or projectId is null/blank
+     *                                  (programmer error).
+     * @throws RuntimeException         if an unexpected error occurs during
+     *                                  retrieval in the service/repository layer.
      */
     public List<OfficerRegistration> getProjectRegistrations(HDBStaff staff, String projectId) {
         // Input validation
@@ -157,12 +179,15 @@
         }
 
         try {
-            // Delegate to the service. Service method should not throw checked exceptions here.
+            // Delegate to the service. Service method should not throw checked exceptions
+            // here.
             List<OfficerRegistration> registrations = registrationService.getRegistrationsByProject(projectId);
-            return registrations != null ? Collections.unmodifiableList(new ArrayList<>(registrations)) : Collections.emptyList();
+            return registrations != null ? Collections.unmodifiableList(new ArrayList<>(registrations))
+                    : Collections.emptyList();
         } catch (Exception e) {
             // Catch unexpected runtime errors from the service/repo layer
-            System.err.println("Controller ERROR: Failed to retrieve project registrations for " + projectId + ": " + e.getMessage());
+            System.err.println("Controller ERROR: Failed to retrieve project registrations for " + projectId + ": "
+                    + e.getMessage());
             // Re-throw as a runtime exception to signal a system problem
             throw new RuntimeException("Failed to retrieve project registrations due to an internal error.", e);
         }
